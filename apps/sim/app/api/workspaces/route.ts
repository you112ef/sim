import { db } from '@sim/db'
import { permissions, workflow, workflowBlocks, workspace } from '@sim/db/schema'
import { and, desc, eq, isNull } from 'drizzle-orm'
import { NextResponse } from 'next/server'
import { getSession } from '@/lib/auth'
import { createLogger } from '@/lib/logs/console/logger'
<<<<<<< HEAD
import { db } from '@/db'
import { permissions, workflow, workspace } from '@/db/schema'
=======
>>>>>>> 7cb303e7

const logger = createLogger('Workspaces')

// Get all workspaces for the current user
export async function GET() {
  const session = await getSession()

  if (!session?.user?.id) {
    return NextResponse.json({ error: 'Unauthorized' }, { status: 401 })
  }

  // Get all workspaces where the user has permissions
  const userWorkspaces = await db
    .select({
      workspace: workspace,
      permissionType: permissions.permissionType,
    })
    .from(permissions)
    .innerJoin(workspace, eq(permissions.entityId, workspace.id))
    .where(and(eq(permissions.userId, session.user.id), eq(permissions.entityType, 'workspace')))
    .orderBy(desc(workspace.createdAt))

  if (userWorkspaces.length === 0) {
    // Create a default workspace for the user
    const defaultWorkspace = await createDefaultWorkspace(session.user.id, session.user.name)

    // Migrate existing workflows to the default workspace
    await migrateExistingWorkflows(session.user.id, defaultWorkspace.id)

    return NextResponse.json({ workspaces: [defaultWorkspace] })
  }

  // If user has workspaces but might have orphaned workflows, migrate them
  await ensureWorkflowsHaveWorkspace(session.user.id, userWorkspaces[0].workspace.id)

  // Format the response with permission information
  const workspacesWithPermissions = userWorkspaces.map(
    ({ workspace: workspaceDetails, permissionType }) => ({
      ...workspaceDetails,
      role: permissionType === 'admin' ? 'owner' : 'member', // Map admin to owner for compatibility
      permissions: permissionType,
    })
  )

  return NextResponse.json({ workspaces: workspacesWithPermissions })
}

// POST /api/workspaces - Create a new workspace
export async function POST(req: Request) {
  const session = await getSession()

  if (!session?.user?.id) {
    return NextResponse.json({ error: 'Unauthorized' }, { status: 401 })
  }

  try {
    const { name } = await req.json()

    if (!name) {
      return NextResponse.json({ error: 'Name is required' }, { status: 400 })
    }

    const newWorkspace = await createWorkspace(session.user.id, name)

    return NextResponse.json({ workspace: newWorkspace })
  } catch (error) {
    console.error('Error creating workspace:', error)
    return NextResponse.json({ error: 'Failed to create workspace' }, { status: 500 })
  }
}

// Helper function to create a default workspace
async function createDefaultWorkspace(userId: string, userName?: string | null) {
  const workspaceName = userName ? `${userName}'s Workspace` : 'My Workspace'
  return createWorkspace(userId, workspaceName)
}

// Helper function to create a workspace
async function createWorkspace(userId: string, name: string) {
  const workspaceId = crypto.randomUUID()
  const workflowId = crypto.randomUUID()
  const now = new Date()

  // Create the workspace and initial workflow in a transaction
  try {
    await db.transaction(async (tx) => {
      // Create the workspace
      await tx.insert(workspace).values({
        id: workspaceId,
        name,
        ownerId: userId,
        createdAt: now,
        updatedAt: now,
      })

      // Create admin permissions for the workspace owner
      await tx.insert(permissions).values({
        id: crypto.randomUUID(),
        entityType: 'workspace' as const,
        entityId: workspaceId,
        userId: userId,
        permissionType: 'admin' as const,
        createdAt: now,
        updatedAt: now,
      })

      // Create initial workflow for the workspace (empty canvas)
      // Create the workflow
      await tx.insert(workflow).values({
        id: workflowId,
        userId,
        workspaceId,
        folderId: null,
        name: 'default-agent',
        description: 'Your first workflow - start building here!',
        color: '#3972F6',
        lastSynced: now,
        createdAt: now,
        updatedAt: now,
        isDeployed: false,
        collaborators: [],
        runCount: 0,
        variables: {},
        isPublished: false,
        marketplaceData: null,
      })

      // No blocks are inserted - empty canvas

      logger.info(
        `Created workspace ${workspaceId} with initial workflow ${workflowId} for user ${userId}`
      )
    })
  } catch (error) {
    logger.error(`Failed to create workspace ${workspaceId} with initial workflow:`, error)
    throw error
  }

  // Return the workspace data directly instead of querying again
  return {
    id: workspaceId,
    name,
    ownerId: userId,
    createdAt: now,
    updatedAt: now,
    role: 'owner',
  }
}

// Helper function to migrate existing workflows to a workspace
async function migrateExistingWorkflows(userId: string, workspaceId: string) {
  // Find all workflows that have no workspace ID
  const orphanedWorkflows = await db
    .select({ id: workflow.id })
    .from(workflow)
    .where(and(eq(workflow.userId, userId), isNull(workflow.workspaceId)))

  if (orphanedWorkflows.length === 0) {
    return // No orphaned workflows to migrate
  }

  logger.info(
    `Migrating ${orphanedWorkflows.length} workflows to workspace ${workspaceId} for user ${userId}`
  )

  // Bulk update all orphaned workflows at once
  await db
    .update(workflow)
    .set({
      workspaceId: workspaceId,
      updatedAt: new Date(),
    })
    .where(and(eq(workflow.userId, userId), isNull(workflow.workspaceId)))
}

// Helper function to ensure all workflows have a workspace
async function ensureWorkflowsHaveWorkspace(userId: string, defaultWorkspaceId: string) {
  // First check if there are any orphaned workflows
  const orphanedWorkflows = await db
    .select()
    .from(workflow)
    .where(and(eq(workflow.userId, userId), isNull(workflow.workspaceId)))

  if (orphanedWorkflows.length > 0) {
    // Directly update any workflows that don't have a workspace ID in a single query
    await db
      .update(workflow)
      .set({
        workspaceId: defaultWorkspaceId,
        updatedAt: new Date(),
      })
      .where(and(eq(workflow.userId, userId), isNull(workflow.workspaceId)))

    logger.info(`Fixed ${orphanedWorkflows.length} orphaned workflows for user ${userId}`)
  }
}<|MERGE_RESOLUTION|>--- conflicted
+++ resolved
@@ -1,14 +1,9 @@
 import { db } from '@sim/db'
-import { permissions, workflow, workflowBlocks, workspace } from '@sim/db/schema'
+import { permissions, workflow, workspace } from '@sim/db/schema'
 import { and, desc, eq, isNull } from 'drizzle-orm'
 import { NextResponse } from 'next/server'
 import { getSession } from '@/lib/auth'
 import { createLogger } from '@/lib/logs/console/logger'
-<<<<<<< HEAD
-import { db } from '@/db'
-import { permissions, workflow, workspace } from '@/db/schema'
-=======
->>>>>>> 7cb303e7
 
 const logger = createLogger('Workspaces')
 
