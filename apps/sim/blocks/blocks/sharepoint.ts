import { MicrosoftSharepointIcon } from '@/components/icons'
import { createLogger } from '@/lib/logs/console/logger'
import type { BlockConfig } from '@/blocks/types'
import { AuthMode } from '@/blocks/types'
import type { SharepointResponse } from '@/tools/sharepoint/types'

const logger = createLogger('SharepointBlock')

export const SharepointBlock: BlockConfig<SharepointResponse> = {
  type: 'sharepoint',
  name: 'Sharepoint',
<<<<<<< HEAD
  description: 'Read and create pages',
  authMode: AuthMode.OAuth,
  longDescription:
    'Integrate Sharepoint into the workflow. Can read and create pages, and list sites.',
=======
  description: 'Work with pages and lists',
  longDescription:
    'Integrate SharePoint into the workflow. Read/create pages, list sites, and work with lists (read, create, update items). Requires OAuth.',
>>>>>>> 7cb303e7
  docsLink: 'https://docs.sim.ai/tools/sharepoint',
  category: 'tools',
  bgColor: '#E0E0E0',
  icon: MicrosoftSharepointIcon,
  subBlocks: [
    {
      id: 'operation',
      title: 'Operation',
      type: 'dropdown',
      layout: 'full',
      options: [
        { label: 'Create Page', id: 'create_page' },
        { label: 'Read Page', id: 'read_page' },
        { label: 'List Sites', id: 'list_sites' },
        { label: 'Create List', id: 'create_list' },
        { label: 'Read List', id: 'read_list' },
        { label: 'Update List', id: 'update_list' },
        { label: 'Add List Items', id: 'add_list_items' },
      ],
    },
    {
      id: 'credential',
      title: 'Microsoft Account',
      type: 'oauth-input',
      layout: 'full',
      provider: 'sharepoint',
      serviceId: 'sharepoint',
      requiredScopes: [
        'openid',
        'profile',
        'email',
        'Files.Read',
        'Files.ReadWrite',
        'Sites.Read.All',
        'Sites.ReadWrite.All',
        'offline_access',
      ],
      placeholder: 'Select Microsoft account',
    },

    {
      id: 'siteSelector',
      title: 'Select Site',
      type: 'file-selector',
      layout: 'full',
      canonicalParamId: 'siteId',
      provider: 'microsoft',
      serviceId: 'sharepoint',
      requiredScopes: [
        'openid',
        'profile',
        'email',
        'Files.Read',
        'Files.ReadWrite',
        'offline_access',
      ],
      mimeType: 'application/vnd.microsoft.graph.folder',
      placeholder: 'Select a site',
      dependsOn: ['credential'],
      mode: 'basic',
      condition: {
        field: 'operation',
        value: [
          'create_page',
          'read_page',
          'list_sites',
          'create_list',
          'read_list',
          'update_list',
          'add_list_items',
        ],
      },
    },

    {
      id: 'pageName',
      title: 'Page Name',
      type: 'short-input',
      layout: 'full',
      placeholder: 'Name of the page',
      condition: { field: 'operation', value: ['create_page', 'read_page'] },
    },

    {
      id: 'pageId',
      title: 'Page ID',
      type: 'short-input',
      layout: 'full',
      placeholder: 'Page ID (alternative to page name)',
      condition: { field: 'operation', value: 'read_page' },
      mode: 'advanced',
    },

    {
      id: 'listId',
      title: 'List ID',
      type: 'short-input',
      layout: 'full',
      placeholder: 'Enter list ID (GUID). Required for Update; optional for Read.',
      canonicalParamId: 'listId',
      condition: { field: 'operation', value: ['read_list', 'update_list', 'add_list_items'] },
    },

    {
      id: 'listItemId',
      title: 'Item ID',
      type: 'short-input',
      layout: 'full',
      placeholder: 'Enter item ID',
      canonicalParamId: 'itemId',
      condition: { field: 'operation', value: ['update_list'] },
    },

    {
      id: 'listDisplayName',
      title: 'List Display Name',
      type: 'short-input',
      layout: 'full',
      placeholder: 'Name of the list',
      condition: { field: 'operation', value: 'create_list' },
    },

    {
      id: 'listTemplate',
      title: 'List Template',
      type: 'short-input',
      layout: 'full',
      placeholder: "Template (e.g., 'genericList')",
      condition: { field: 'operation', value: 'create_list' },
    },

    {
      id: 'pageContent',
      title: 'Page Content',
      type: 'long-input',
      layout: 'full',
      placeholder: 'Provide page content',
      condition: { field: 'operation', value: ['create_list'] },
    },
    {
      id: 'listDescription',
      title: 'List Description',
      type: 'long-input',
      layout: 'full',
      placeholder: 'Optional description',
      condition: { field: 'operation', value: 'create_list' },
    },

    {
      id: 'manualSiteId',
      title: 'Site ID',
      type: 'short-input',
      layout: 'full',
      canonicalParamId: 'siteId',
      placeholder: 'Enter site ID (leave empty for root site)',
      dependsOn: ['credential'],
      mode: 'advanced',
      condition: { field: 'operation', value: 'create_page' },
    },

    {
      id: 'listItemFields',
      title: 'List Item Fields',
      type: 'long-input',
      layout: 'full',
      placeholder: 'Enter list item fields',
      canonicalParamId: 'listItemFields',
      condition: { field: 'operation', value: ['update_list', 'add_list_items'] },
    },
  ],
  tools: {
    access: [
      'sharepoint_create_page',
      'sharepoint_read_page',
      'sharepoint_list_sites',
      'sharepoint_create_list',
      'sharepoint_get_list',
      'sharepoint_update_list',
      'sharepoint_add_list_items',
    ],
    config: {
      tool: (params) => {
        switch (params.operation) {
          case 'create_page':
            return 'sharepoint_create_page'
          case 'read_page':
            return 'sharepoint_read_page'
          case 'list_sites':
            return 'sharepoint_list_sites'
          case 'create_list':
            return 'sharepoint_create_list'
          case 'read_list':
            return 'sharepoint_get_list'
          case 'update_list':
            return 'sharepoint_update_list'
          case 'add_list_items':
            return 'sharepoint_add_list_items'
          default:
            throw new Error(`Invalid Sharepoint operation: ${params.operation}`)
        }
      },
      params: (params) => {
        const { credential, siteSelector, manualSiteId, mimeType, ...rest } = params

        const effectiveSiteId = (siteSelector || manualSiteId || '').trim()

        const {
          itemId: providedItemId,
          listItemId,
          listItemFields,
          includeColumns,
          includeItems,
          ...others
        } = rest as any

        let parsedItemFields: any = listItemFields
        if (typeof listItemFields === 'string' && listItemFields.trim()) {
          try {
            parsedItemFields = JSON.parse(listItemFields)
          } catch (error) {
            logger.error('Failed to parse listItemFields JSON', {
              error: error instanceof Error ? error.message : String(error),
            })
          }
        }
        if (typeof parsedItemFields !== 'object' || parsedItemFields === null) {
          parsedItemFields = undefined
        }

        const rawItemId = providedItemId ?? listItemId
        const sanitizedItemId =
          rawItemId === undefined || rawItemId === null
            ? undefined
            : String(rawItemId).trim() || undefined

        const coerceBoolean = (value: any) => {
          if (typeof value === 'boolean') return value
          if (typeof value === 'string') return value.toLowerCase() === 'true'
          return undefined
        }

        if (others.operation === 'update_list' || others.operation === 'add_list_items') {
          try {
            logger.info('SharepointBlock list item param check', {
              siteId: effectiveSiteId || undefined,
              listId: (others as any)?.listId,
              listTitle: (others as any)?.listTitle,
              itemId: sanitizedItemId,
              hasItemFields: !!parsedItemFields && typeof parsedItemFields === 'object',
              itemFieldKeys:
                parsedItemFields && typeof parsedItemFields === 'object'
                  ? Object.keys(parsedItemFields)
                  : [],
            })
          } catch {}
        }

        return {
          credential,
          siteId: effectiveSiteId || undefined,
          pageSize: others.pageSize ? Number.parseInt(others.pageSize as string, 10) : undefined,
          mimeType: mimeType,
          ...others,
          itemId: sanitizedItemId,
          listItemFields: parsedItemFields,
          includeColumns: coerceBoolean(includeColumns),
          includeItems: coerceBoolean(includeItems),
        }
      },
    },
  },
  inputs: {
    operation: { type: 'string', description: 'Operation to perform' },
    credential: { type: 'string', description: 'Microsoft account credential' },
    pageName: { type: 'string', description: 'Page name' },
    pageContent: { type: 'string', description: 'Page content' },
    pageTitle: { type: 'string', description: 'Page title' },
    pageId: { type: 'string', description: 'Page ID' },
    siteSelector: { type: 'string', description: 'Site selector' },
    manualSiteId: { type: 'string', description: 'Manual site ID' },
    pageSize: { type: 'number', description: 'Results per page' },
    listDisplayName: { type: 'string', description: 'List display name' },
    listDescription: { type: 'string', description: 'List description' },
    listTemplate: { type: 'string', description: 'List template' },
    listId: { type: 'string', description: 'List ID' },
    listTitle: { type: 'string', description: 'List title' },
    includeColumns: { type: 'boolean', description: 'Include columns in response' },
    includeItems: { type: 'boolean', description: 'Include items in response' },
    listItemId: { type: 'string', description: 'List item ID' },
    listItemFields: { type: 'string', description: 'List item fields' },
  },
  outputs: {
    sites: {
      type: 'json',
      description:
        'An array of SharePoint site objects, each containing details such as id, name, and more.',
    },
    list: {
      type: 'json',
      description: 'SharePoint list object (id, displayName, name, webUrl, etc.)',
    },
    item: {
      type: 'json',
      description: 'SharePoint list item with fields',
    },
    items: {
      type: 'json',
      description: 'Array of SharePoint list items with fields',
    },
    success: {
      type: 'boolean',
      description: 'Success status',
    },
    error: {
      type: 'string',
      description: 'Error message',
    },
  },
}<|MERGE_RESOLUTION|>--- conflicted
+++ resolved
@@ -9,16 +9,10 @@
 export const SharepointBlock: BlockConfig<SharepointResponse> = {
   type: 'sharepoint',
   name: 'Sharepoint',
-<<<<<<< HEAD
-  description: 'Read and create pages',
+  description: 'Work with pages and lists',
   authMode: AuthMode.OAuth,
   longDescription:
-    'Integrate Sharepoint into the workflow. Can read and create pages, and list sites.',
-=======
-  description: 'Work with pages and lists',
-  longDescription:
     'Integrate SharePoint into the workflow. Read/create pages, list sites, and work with lists (read, create, update items). Requires OAuth.',
->>>>>>> 7cb303e7
   docsLink: 'https://docs.sim.ai/tools/sharepoint',
   category: 'tools',
   bgColor: '#E0E0E0',
